[advisories]
ignore = [
    "RUSTSEC-2020-0071", # Bound by Rusoto 0.42, reqwest 0.9, hyper 0.12, chrono 0.4.
    "RUSTSEC-2021-0078", # Bound by Rusoto 0.42, Reqwest 0.9 requiring Hyper 0.12
    "RUSTSEC-2021-0079", # Bound by Rusoto 0.42, Reqwest 0.9, a2 0.5 requiring Hyper 0.12
    "RUSTSEC-2021-0124", # Bound by tokio restrictions, rusoto, reqwest, hyper...
<<<<<<< HEAD
    "RUSTSEC-2023-0034", # Bound by a2 0.5.2, rusoto, hyper < 0.13.17
=======
    "RUSTSEC-2023-0034", # Bound by Rusoto 0.42, Reqwest 0.9, a2 0.5 requiring Hyper 0.12
>>>>>>> f90fc066
]<|MERGE_RESOLUTION|>--- conflicted
+++ resolved
@@ -4,9 +4,5 @@
     "RUSTSEC-2021-0078", # Bound by Rusoto 0.42, Reqwest 0.9 requiring Hyper 0.12
     "RUSTSEC-2021-0079", # Bound by Rusoto 0.42, Reqwest 0.9, a2 0.5 requiring Hyper 0.12
     "RUSTSEC-2021-0124", # Bound by tokio restrictions, rusoto, reqwest, hyper...
-<<<<<<< HEAD
-    "RUSTSEC-2023-0034", # Bound by a2 0.5.2, rusoto, hyper < 0.13.17
-=======
     "RUSTSEC-2023-0034", # Bound by Rusoto 0.42, Reqwest 0.9, a2 0.5 requiring Hyper 0.12
->>>>>>> f90fc066
 ]