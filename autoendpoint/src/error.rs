--- conflicted
+++ resolved
@@ -4,13 +4,13 @@
 use crate::headers::vapid::VapidError;
 use crate::routers::RouterError;
 use actix_web::{
-    dev::{HttpResponseBuilder, ServiceResponse},
+    dev::{ServiceResponse},
     error::{JsonPayloadError, PayloadError, ResponseError},
     http::StatusCode,
-    middleware::errhandlers::ErrorHandlerResponse,
-    HttpResponse, Result,
+    middleware::ErrorHandlerResponse,
+    HttpResponse, Result
 };
-use backtrace::Backtrace;
+use backtrace::Backtrace; // Sentry uses the backtrace crate, not std::backtrace.
 use serde::ser::SerializeMap;
 use serde::{Serialize, Serializer};
 use std::error::Error;
@@ -18,6 +18,8 @@
 use thiserror::Error;
 use validator::{ValidationErrors, ValidationErrorsKind};
 
+use autopush_common::errors::{ApcError, ApcErrorKind};
+
 /// Common `Result` type.
 pub type ApiResult<T> = Result<T, ApiError>;
 // pub type MyFuture<T> = Box<dyn Future<Item = T, Error = ApiError>>;
@@ -34,13 +36,16 @@
 
 impl ApiError {
     /// Render a 404 response
+    // wrapper during the move. this should switch to autopush-common's impl.
     pub fn render_404<B>(res: ServiceResponse<B>) -> Result<ErrorHandlerResponse<B>> {
-        // Replace the outbound error message with our own.
-        let resp = HttpResponseBuilder::new(StatusCode::NOT_FOUND).finish();
-        Ok(ErrorHandlerResponse::Response(ServiceResponse::new(
-            res.request().clone(),
-            resp.into_body(),
-        )))
+        //TODO: remove unwrap here.
+        Ok(autopush_common::errors::render_404(res).unwrap())
+    }
+}
+
+impl From<ApiError> for ApcError {
+    fn from(err:ApiError) -> ApcError {
+        ApcError { kind: err.kind.into(), backtrace: Box::new(err.backtrace) }
     }
 }
 
@@ -75,11 +80,7 @@
     RegistrationSecretHash(#[source] openssl::error::ErrorStack),
 
     #[error("Error while creating endpoint URL: {0}")]
-<<<<<<< HEAD
-    EndpointUrl(String),
-=======
     EndpointUrl(#[source] autopush_common::errors::ApcError),
->>>>>>> 008e3e8c
 
     #[error("Database error: {0}")]
     Database(#[from] DbError),
@@ -224,7 +225,7 @@
 
             ApiErrorKind::PayloadError(error)
                 if matches!(error.as_error(), Some(PayloadError::Overflow))
-                    || matches!(error.as_error(), Some(JsonPayloadError::Overflow)) =>
+                    || matches!(error.as_error(), Some(JsonPayloadError::Overflow{..})) =>
             {
                 Some(104)
             }
@@ -253,6 +254,38 @@
             | ApiErrorKind::RegistrationSecretHash(_)
             | ApiErrorKind::EndpointUrl(_)
             | ApiErrorKind::InvalidMessageId => None,
+        }
+    }
+}
+
+/// temporary bridge between errors.
+// TODO: move to ApcError
+impl From<ApiErrorKind> for ApcErrorKind {
+    fn from(kind: ApiErrorKind) -> ApcErrorKind {
+        match kind {
+            ApiErrorKind::Io(e) => ApcErrorKind::Io(e),
+            ApiErrorKind::Metrics(e) => ApcErrorKind::MetricError(e),
+            ApiErrorKind::Validation(e) => ApcErrorKind::EndpointError("Validation", e.to_string()),
+            ApiErrorKind::PayloadError(e) => ApcErrorKind::PayloadError(e.to_string()),
+            ApiErrorKind::VapidError(e) => ApcErrorKind::EndpointError("Vapid", e.to_string()),
+            ApiErrorKind::Router(e) => ApcErrorKind::EndpointError("Router", e.to_string()),
+            ApiErrorKind::Jwt(e) => ApcErrorKind::EndpointError("JWT", e.to_string()),
+            ApiErrorKind::TokenHashValidation(e) => ApcErrorKind::TokenHashValidation(e),
+            ApiErrorKind::RegistrationSecretHash(e) => ApcErrorKind::RegistrationSecretHash(e),
+            ApiErrorKind::EndpointUrl(e) => e.kind,
+            ApiErrorKind::Database(e) => ApcErrorKind::DatabaseError(e.to_string()),
+            ApiErrorKind::InvalidToken => ApcErrorKind::EndpointError("InvalidToken", "".to_string()),
+            ApiErrorKind::NoUser => ApcErrorKind::EndpointError("NoUser", "".to_string()),
+            ApiErrorKind::NoSubscription => ApcErrorKind::EndpointError("NoSubscription", "".to_string()),
+            ApiErrorKind::InvalidEncryption(e)=> ApcErrorKind::EndpointError("InvalidEncryption", e),
+            ApiErrorKind::InvalidApiVersion => ApcErrorKind::EndpointError("InvalidApiVersion", "".to_string()),
+            ApiErrorKind::NoTTL => ApcErrorKind::EndpointError("NoTTL", "".to_string()),
+            ApiErrorKind::InvalidRouterType => ApcErrorKind::EndpointError("InvalidRouterType", "".to_string()),
+            ApiErrorKind::InvalidRouterToken => ApcErrorKind::EndpointError("InvalidRouterToken", "".to_string()),
+            ApiErrorKind::InvalidMessageId => ApcErrorKind::EndpointError("InvalidMessageId", "".to_string()),
+            ApiErrorKind::InvalidAuthentication => ApcErrorKind::EndpointError("InvalidAuthentication", "".to_string()),
+            ApiErrorKind::InvalidLocalAuth(e) => ApcErrorKind::EndpointError("InvalidLocalAuth", e),
+            ApiErrorKind::LogCheck => ApcErrorKind::EndpointError("LogCheck", "testing 1,2,3".to_string()),
         }
     }
 }
