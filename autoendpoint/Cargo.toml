[package]
name = "autoendpoint"
version.workspace = true
authors.workspace = true
edition.workspace = true

[dependencies]
backtrace.workspace = true
base64.workspace = true
cadence.workspace = true
config.workspace = true
docopt.workspace = true
fernet.workspace = true
futures.workspace = true
hex.workspace = true
lazy_static.workspace = true
log.workspace = true
openssl.workspace = true
rand.workspace = true
regex.workspace = true
sentry.workspace = true
serde.workspace = true
serde_derive.workspace = true
serde_json.workspace = true
slog.workspace = true
slog-async.workspace = true
slog-envlogger.workspace = true
slog-mozlog-json.workspace = true
slog-scope.workspace = true
slog-stdlog.workspace = true
slog-term.workspace = true
smallvec.workspace = true
thiserror.workspace = true
url.workspace = true
uuid.workspace = true

# Using a fork temporarily until these three PRs are merged:
# - https://github.com/pimeys/a2/pull/49
# - https://github.com/pimeys/a2/pull/48
# - https://github.com/pimeys/a2/pull/47
# The `autoendpoint` branch merges these three PRs together.
# The version of a2 at the time of the fork is v0.5.3.
a2 = { git = "https://github.com/mozilla-services/a2.git", branch = "autoendpoint" }
# several of these libraries are pinned due to https://github.com/mozilla-services/autopush-rs/issues/249
actix-web = "3.3"
actix-rt = "1.1"   # 2.0+ requires futures 0.3+
actix-cors = "0.5"
again = { version = "0.1.2", default-features = false, features = ["log", "rand"] }
async-trait = "0.1"
autopush_common = { path = "../autopush-common" }
<<<<<<< HEAD
docopt = "1.1.0"
jsonwebtoken = "8.0"
rand = "0.8"
regex = "1.4"
reqwest = {version = "0.10.6", features =["json"] }   # 0.11+ requires futures 0.3+
=======
backtrace = "0.3"
futures = "0.3"
jsonwebtoken = "8.0"
reqwest = { version="0.10.6", features = ["json"]}  # 0.11+ requires futures 0.3+
>>>>>>> 008e3e8c
rusoto_core = "0.45.0"  # 0.46+ requires futures 0.3+
rusoto_dynamodb = "0.45.0"  # 0.46+ requires futures 0.3+
serde_dynamodb = "0.6"  # 0.7+ requires rusoto_dynamodb 0.46+
tokio = { version = "0.2", features = ["fs"] }  # 1.1+ requires futures 0.3+
validator = "0.16"
validator_derive = "0.16"
yup-oauth2 = "4.1.2"  # 5.0+ requires tokio 1.1+

# For mockito test debugging
#ureq={ version="2.4", features=["json"] }

[dev-dependencies]
mockall = "0.8.3"  # 0.9+ requires reworking tests
mockito = "0.31"
tempfile = "3.2.0"
tokio = { version = "0.2", features = ["macros"] }<|MERGE_RESOLUTION|>--- conflicted
+++ resolved
@@ -5,6 +5,10 @@
 edition.workspace = true
 
 [dependencies]
+actix-http.workspace = true
+actix-web.workspace = true
+actix-rt.workspace = true
+actix-cors.workspace = true
 backtrace.workspace = true
 base64.workspace = true
 cadence.workspace = true
@@ -18,9 +22,12 @@
 openssl.workspace = true
 rand.workspace = true
 regex.workspace = true
+rusoto_core.workspace = true
+rusoto_dynamodb.workspace = true
 sentry.workspace = true
 serde.workspace = true
 serde_derive.workspace = true
+serde_dynamodb.workspace = true
 serde_json.workspace = true
 slog.workspace = true
 slog-async.workspace = true
@@ -29,7 +36,6 @@
 slog-scope.workspace = true
 slog-stdlog.workspace = true
 slog-term.workspace = true
-smallvec.workspace = true
 thiserror.workspace = true
 url.workspace = true
 uuid.workspace = true
@@ -42,27 +48,11 @@
 # The version of a2 at the time of the fork is v0.5.3.
 a2 = { git = "https://github.com/mozilla-services/a2.git", branch = "autoendpoint" }
 # several of these libraries are pinned due to https://github.com/mozilla-services/autopush-rs/issues/249
-actix-web = "3.3"
-actix-rt = "1.1"   # 2.0+ requires futures 0.3+
-actix-cors = "0.5"
 again = { version = "0.1.2", default-features = false, features = ["log", "rand"] }
 async-trait = "0.1"
 autopush_common = { path = "../autopush-common" }
-<<<<<<< HEAD
-docopt = "1.1.0"
-jsonwebtoken = "8.0"
-rand = "0.8"
-regex = "1.4"
-reqwest = {version = "0.10.6", features =["json"] }   # 0.11+ requires futures 0.3+
-=======
-backtrace = "0.3"
-futures = "0.3"
 jsonwebtoken = "8.0"
 reqwest = { version="0.10.6", features = ["json"]}  # 0.11+ requires futures 0.3+
->>>>>>> 008e3e8c
-rusoto_core = "0.45.0"  # 0.46+ requires futures 0.3+
-rusoto_dynamodb = "0.45.0"  # 0.46+ requires futures 0.3+
-serde_dynamodb = "0.6"  # 0.7+ requires rusoto_dynamodb 0.46+
 tokio = { version = "0.2", features = ["fs"] }  # 1.1+ requires futures 0.3+
 validator = "0.16"
 validator_derive = "0.16"
