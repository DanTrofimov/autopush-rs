# These environment variables must be set in CircleCI UI
#
# DOCKERHUB_REPO - docker hub repo, format: <username>/<repo>
# DOCKERHUB_ENDPOINT_REPO - same as DOCKERHUB_REPO, but for autoendpoint
# DOCKER_EMAIL   - login info for docker hub
# DOCKER_USER
# DOCKER_PASS
#
#

version: 2.1

defaults:
  docker_login: &docker_login
      run:
          name: Login to Dockerhub
          command: |
              if [ "${DOCKER_USER}" == "" ] || [ "${DOCKER_PASS}" == "" ]; then
                  echo "Skipping Login to Dockerhub, no credentials."
              else
                  echo "${DOCKER_PASS}" | docker login -u="${DOCKER_USER}" --password-stdin
              fi

jobs:
  audit:
    docker:
      - image: rust:latest
        auth:
          username: $DOCKER_USER
          password: $DOCKER_PASS

    steps:
      - checkout
      - run:
          name: Setup cargo-audit
          command: |
            rustc --version
            cargo install cargo-audit
      # pending https://github.com/bodil/sized-chunks/issues/11
      - run:
<<<<<<< HEAD
          # ignoring RUSTSEC-2020-0041 -> sentry fix not yet available
          # ignoring RUSTSEC-2020-0049 -> fix is beta code
          command: cargo audit --ignore RUSTSEC-2020-0041 --ignore RUSTSEC-2020-0049
=======
          # ignoring RUSTSEC-2020-0049 => requires non-standard release (actix-codec 0.3.0-beta.1)
          # ignoring RUSTSEC-2020-0048 => requires non-standard release (actix-http 2.0.0-alpha.1)
          # ignoring RUSTSEC-2020-0041 => no upgrade available for im 14.2.0 (sentry 0.18.1)
          command: |
            cargo audit \
            --ignore RUSTSEC-2020-0041 \
            --ignore RUSTSEC-2020-0048 \
            --ignore RUSTSEC-2020-0049
>>>>>>> 761d91f4

  test:
    docker:
      - image: circleci/python:2.7
        auth:
          username: $DOCKER_USER
          password: $DOCKER_PASS
      - image: circleci/dynamodb
        auth:
          username: $DOCKER_USER
          password: $DOCKER_PASS
        command: -sharedDb -inMemory
    environment:
      AWS_LOCAL_DYNAMODB: http://localhost:8000
    steps:
      - checkout
      # Need to download the requirements.txt files so we can use their
      # checksums in restore_cache.
      - run:
          name: Download Python dependency lists
          command: |
            curl https://raw.githubusercontent.com/mozilla-services/autopush/master/requirements.txt > requirements.txt
            curl https://raw.githubusercontent.com/mozilla-services/autopush/master/test-requirements.txt > test-requirements.txt
      - restore_cache:
          name: Restoring Python cache
          key: python-v1-{{ checksum "requirements.txt" }}-{{ checksum "test-requirements.txt" }}
      - restore_cache:
          name: Restoring Rust cache
          key: rust-v1-{{ .Branch }}-{{ checksum "Cargo.lock" }}
      - run:
          name: Set up Python
          command: |
            pip install --upgrade pip
            pip install bottle
            # test-requirements.txt includes requirements.txt
            pip install -r test-requirements.txt
            pip install git+https://github.com/mozilla-services/autopush.git#egg=autopush
      - run:
          name: Set up Rust
          command: |
            curl https://sh.rustup.rs -sSf | sh -s -- -y
            export PATH=$PATH:$HOME/.cargo/bin
            echo 'export PATH=$PATH:$HOME/.cargo/bin' >> $BASH_ENV
            rustc --version
            cargo build
      - run:
          name: Check formatting
          command: cargo fmt -- --check
      - run:
          name: Integration tests
          command: py.test -v
      - run:
          name: Rust tests
          command: cargo test
      - save_cache:
          name: Save Python cache
          key: python-v1-{{ checksum "requirements.txt" }}-{{ checksum "test-requirements.txt" }}
          paths:
            - /home/circleci/.local/bin/
            - /home/circleci/.local/lib/
      - save_cache:
          name: Save Rust cache
          key: rust-v1-{{ .Branch }}-{{ checksum "Cargo.lock" }}
          paths:
            - target
            - ~/.cargo/registry
            - ~/.cargo/git

  build:
    docker:
      - image: docker:18.03.0-ce
        auth:
          username: $DOCKER_USER
          password: $DOCKER_PASS
    working_directory: /dockerflow
    parameters:
      image:
        type: string
      crate:
        type: string
      binary:
        type: string
    steps:
      # Install these packages before checkout because git may not exist or work
      - run:
          name: Install Docker build dependencies
          command: apk add --no-cache openssh-client git
      - checkout
      - setup_remote_docker
      - *docker_login
      - run:
          name: Create a version.json
          command: |
            # create a version.json per https://github.com/mozilla-services/Dockerflow/blob/master/docs/version_object.md
            printf '{"commit":"%s","version":"%s","source":"https://github.com/%s/%s","build":"%s"}\n' \
            "$CIRCLE_SHA1" \
            "$CIRCLE_TAG" \
            "$CIRCLE_PROJECT_USERNAME" \
            "$CIRCLE_PROJECT_REPONAME" \
            "$CIRCLE_BUILD_URL" > version.json
      - run:
          name: Build Docker image
          command: |
            docker build -t <<parameters.image>> \
              --build-arg CRATE=<<parameters.crate>> \
              --build-arg BINARY=<<parameters.binary>> .
      # save the built docker container into CircleCI's workspace cache. This is
      # required since Workflows do not have the same remote docker instance.
      - run:
          name: docker save <<parameters.image>>
          command: mkdir -p /cache; docker save -o /cache/docker.tar "<<parameters.image>>"
      - persist_to_workspace:
          root: /cache
          paths:
            - docker.tar

  deploy:
    docker:
      - image: docker:18.03.0-ce
        auth:
          username: $DOCKER_USER
          password: $DOCKER_PASS
    parameters:
      image:
        type: string
      repo:
        type: string
    steps:
      - setup_remote_docker
      - *docker_login
      - attach_workspace:
          at: /cache
      - run:
          name: Restore Docker image cache
          command: docker load -i /cache/docker.tar
      - run:
          name: Deploy to Dockerhub
          command: |
            if [ "${CIRCLE_BRANCH}" == "master" ]; then
              # deploy master
              docker login -u $DOCKER_USER -p $DOCKER_PASS
              docker tag <<parameters.image>> <<parameters.repo>>:latest
              docker push <<parameters.repo>>:latest
            elif  [ ! -z "${CIRCLE_TAG}" ]; then
              # deploy a release tag
              docker login -u $DOCKER_USER -p $DOCKER_PASS
              echo "<<parameters.repo>>:${CIRCLE_TAG}"
              docker tag <<parameters.image>> "<<parameters.repo>>:${CIRCLE_TAG}"
              docker images
              docker push "<<parameters.repo>>:${CIRCLE_TAG}"
            fi

workflows:
  version: 2
  build-test-deploy:
    jobs:
      - audit:
          filters:
            tags:
              only: /.*/
      - test:
          filters:
            tags:
              only: /.*/
      - build:
          name: build-autopush
          image: autopush:build
          crate: autopush
          binary: autopush_rs
          filters:
            tags:
              only: /.*/

      - build:
          name: build-autoendpoint
          image: autoendpoint:build
          crate: autoendpoint
          binary: autoendpoint
          filters:
            tags:
              only: /.*/

      - deploy:
          name: deploy-autopush
          image: autopush:build
          repo: ${DOCKERHUB_REPO}
          requires:
            - build-autopush
            - test
          filters:
            tags:
              only: /.*/
            branches:
              only: master

      - deploy:
          name: deploy-autoendpoint
          image: autoendpoint:build
          repo: ${DOCKERHUB_ENDPOINT_REPO}
          requires:
            - build-autoendpoint
            - test
          filters:
            tags:
              only: /.*/
            branches:
              only: master<|MERGE_RESOLUTION|>--- conflicted
+++ resolved
@@ -38,11 +38,6 @@
             cargo install cargo-audit
       # pending https://github.com/bodil/sized-chunks/issues/11
       - run:
-<<<<<<< HEAD
-          # ignoring RUSTSEC-2020-0041 -> sentry fix not yet available
-          # ignoring RUSTSEC-2020-0049 -> fix is beta code
-          command: cargo audit --ignore RUSTSEC-2020-0041 --ignore RUSTSEC-2020-0049
-=======
           # ignoring RUSTSEC-2020-0049 => requires non-standard release (actix-codec 0.3.0-beta.1)
           # ignoring RUSTSEC-2020-0048 => requires non-standard release (actix-http 2.0.0-alpha.1)
           # ignoring RUSTSEC-2020-0041 => no upgrade available for im 14.2.0 (sentry 0.18.1)
@@ -51,7 +46,6 @@
             --ignore RUSTSEC-2020-0041 \
             --ignore RUSTSEC-2020-0048 \
             --ignore RUSTSEC-2020-0049
->>>>>>> 761d91f4
 
   test:
     docker:
