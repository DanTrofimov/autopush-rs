--- conflicted
+++ resolved
@@ -18,26 +18,19 @@
 fernet.workspace = true
 futures.workspace = true
 hex.workspace = true
-<<<<<<< HEAD
+httparse.workspace = true
 hyper.workspace = true
-lazy_static.workspace = true
-log.workspace = true
-openssl.workspace = true
-reqwest.workspace = true
-rusoto_core.workspace = true
-rusoto_credential.workspace = true
-rusoto_dynamodb.workspace = true
-sentry.workspace = true
-sentry-backtrace.workspace = true
-=======
-httparse.workspace = true
 lazy_static.workspace = true
 log.workspace = true
 openssl.workspace = true
 rand.workspace = true
 regex.workspace = true
+reqwest.workspace = true
+rusoto_core.workspace = true
+rusoto_credential.workspace = true
+rusoto_dynamodb.workspace = true
+sentry-backtrace.workspace = true
 sentry.workspace = true
->>>>>>> 008e3e8c
 serde.workspace = true
 serde_derive.workspace = true
 serde_dynamodb.workspace = true
@@ -49,39 +42,16 @@
 slog-scope.workspace = true
 slog-stdlog.workspace = true
 slog-term.workspace = true
-<<<<<<< HEAD
 tokio.workspace = true
 tokio-core.workspace = true
 # tokio-postgres.workspace = true
 thiserror.workspace = true
 tungstenite.workspace = true
-=======
-smallvec.workspace = true
-thiserror.workspace = true
->>>>>>> 008e3e8c
 uuid.workspace = true
 url.workspace = true
 
-<<<<<<< HEAD
 again = "0.1"
 async-trait = "0.1"
-chrono = "0.4"
 futures-backoff = "0.1.0"
-httparse = "1.3"
 mozsvc-common = "0.2"
-rand = "0.8"
-regex = "1.4"
-url = "2.2"
-woothee = "0.13"
-=======
-futures = "0.1.29" # 0.1.30 requires hyper 0.13+
-futures-backoff = "0.1.0"
-hyper = "0.12.36" # 0.13+ requires too many changes
-mozsvc-common = "0.1.1"
-reqwest = "0.9.24"  # 0.10+ requires futures 0.3+
-rusoto_core = "0.42.0"  # 0.46+ requires futures 0.3+
-rusoto_credential = "0.42.0"  # 0.46+ requires futures 0.3+
-rusoto_dynamodb = "0.42.0"  # 0.46+ requires futures 0.3+
-tokio-core = "0.1.17"
-tungstenite = { version = "0.9.2", default-features = false } # 0.10+  requires hyper 0.13+
->>>>>>> 008e3e8c
+woothee = "0.13"