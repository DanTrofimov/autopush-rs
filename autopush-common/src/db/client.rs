--- conflicted
+++ resolved
@@ -79,13 +79,9 @@
     /// Check if the message table exists
     async fn message_table_exists(&self) -> DbResult<bool>;
 
-<<<<<<< HEAD
     /// Perform the health check on this data store
     async fn health_check(&self) -> DbResult<bool>;
 
-    /// Get the message table name
-    fn message_table(&self) -> &str;
-=======
     /// Return the DynamoDB current message table name
     ///
     /// DynamoDB tables were previously rotated to new tables on a monthly
@@ -97,7 +93,6 @@
     // unnecessary and rejected by clippy
     #[allow(clippy::needless_lifetimes)]
     fn rotating_message_table<'a>(&'a self) -> Option<&'a str>;
->>>>>>> 89d0d99c
 
     fn box_clone(&self) -> Box<dyn DbClient>;
 }
