use std::collections::HashMap;

use crate::db::error::{DbError, DbResult};

use super::{cell::Cell, RowKey};

/// A Bigtable storage row. Bigtable stores by Family ID which isn't
/// very useful for us later, so we overload this structure a bit.
/// When we read data back out of Bigtable, we index cells by
/// the cells Qualifier, which allows us to quickly fetch values out
/// of Row.
/// If this feels dirty to you, you're welcome to create a common trait,
/// a pair of matching structs for WriteRow and ReadRow, and the appropriate
/// From traits to handle conversion.
#[derive(Debug, Default, Clone)]
pub struct Row {
    /// The row's key.
    // This may be any ByteArray value.
    pub row_key: RowKey,
    /// The row's collection of cells, indexed by either the
    /// FamilyID (for write) or Qualifier (for read).
    pub cells: HashMap<String, Vec<Cell>>,
}

impl Row {
    /// Create a new Row w/ the specified row_key
    pub fn new(row_key: RowKey) -> Self {
        Row {
            row_key,
            ..Default::default()
        }
    }

    /// Return all cells for a given column
    pub fn take_cells(&mut self, column: &str) -> Option<Vec<Cell>> {
        self.cells.remove(column)
    }

    /// get only the "top" cell value. Ignore other values.
    pub fn take_cell(&mut self, column: &str) -> Option<Cell> {
        if let Some(mut cells) = self.take_cells(column) {
            return cells.pop();
        }
        None
    }

    /// Like [take_cell] but returns an Error when no cell is present
    pub fn take_required_cell(&mut self, column: &str) -> DbResult<Cell> {
        self.take_cell(column)
            .ok_or_else(|| DbError::Integrity(format!("Expected column: {column}")))
    }

<<<<<<< HEAD
    /// Add cells to a given column
    pub fn add_cells(&mut self, column: &str, cells: Vec<Cell>) -> Option<Vec<Cell>> {
        self.cells.insert(column.to_owned(), cells)
=======
    /// Add cells to a given family
    pub fn add_cells(&mut self, family: &str, cells: Vec<Cell>) -> Option<Vec<Cell>> {
        self.cells.insert(family.to_owned(), cells)
>>>>>>> 76848753
    }
}<|MERGE_RESOLUTION|>--- conflicted
+++ resolved
@@ -50,14 +50,8 @@
             .ok_or_else(|| DbError::Integrity(format!("Expected column: {column}")))
     }
 
-<<<<<<< HEAD
-    /// Add cells to a given column
-    pub fn add_cells(&mut self, column: &str, cells: Vec<Cell>) -> Option<Vec<Cell>> {
-        self.cells.insert(column.to_owned(), cells)
-=======
     /// Add cells to a given family
     pub fn add_cells(&mut self, family: &str, cells: Vec<Cell>) -> Option<Vec<Cell>> {
         self.cells.insert(family.to_owned(), cells)
->>>>>>> 76848753
     }
 }