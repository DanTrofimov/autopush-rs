--- conflicted
+++ resolved
@@ -1407,10 +1407,6 @@
 
     #[actix_rt::test]
     async fn read_cells_family_id() -> DbResult<()> {
-<<<<<<< HEAD
-        let uaid = crate::test_tools::gen_test_uaid();
-=======
->>>>>>> 978bc153
         let client = new_client().unwrap();
         let uaid = gen_test_uaid();
         client.remove_user(&uaid).await.unwrap();
