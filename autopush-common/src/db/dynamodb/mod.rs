use std::collections::HashSet;
use std::env;
use std::fmt::{Debug, Display};
use std::result::Result as StdResult;
use std::sync::Arc;

use crate::db::client::DbClient;
use crate::db::dynamodb::retry::{
    retry_policy, retryable_batchwriteitem_error, retryable_delete_error,
    retryable_describe_table_error, retryable_getitem_error, retryable_putitem_error,
    retryable_updateitem_error,
};
use crate::db::error::{DbError, DbResult};
use crate::db::{
    client::FetchMessageResponse, DbSettings, NotificationRecord, User, MAX_CHANNEL_TTL, MAX_EXPIRY,
};
use crate::notification::Notification;
use crate::util::sec_since_epoch;

use async_trait::async_trait;
use cadence::{CountedExt, StatsdClient};
use chrono::Utc;
use rusoto_core::credential::StaticProvider;
use rusoto_core::{HttpClient, Region, RusotoError};
use rusoto_dynamodb::{
    AttributeValue, BatchWriteItemInput, DeleteItemInput, DescribeTableError, DescribeTableInput,
    DynamoDb, DynamoDbClient, GetItemInput, ListTablesInput, PutItemInput, PutRequest, QueryInput,
    UpdateItemError, UpdateItemInput, WriteRequest,
};
use serde::{Deserialize, Serialize};
use uuid::Uuid;

#[macro_use]
pub mod macros;
pub mod retry;

#[derive(Clone, Debug, Deserialize, Serialize)]
pub struct DynamoDbSettings {
    #[serde(default)]
    pub router_table: String,
    #[serde(default)]
    pub message_table: String,
}

impl TryFrom<&str> for DynamoDbSettings {
    type Error = DbError;
    fn try_from(setting_string: &str) -> Result<Self, Self::Error> {
        serde_json::from_str(setting_string)
            .map_err(|e| DbError::General(format!("Could not parse DdbSettings: {:?}", e)))
    }
}

#[derive(Clone)]
pub struct DdbClientImpl {
    db_client: DynamoDbClient,
    metrics: Arc<StatsdClient>,
    settings: DynamoDbSettings,
}

impl DdbClientImpl {
    pub fn new(metrics: Arc<StatsdClient>, db_settings: &DbSettings) -> DbResult<Self> {
        let db_client = if let Ok(endpoint) = env::var("AWS_LOCAL_DYNAMODB") {
            DynamoDbClient::new_with(
                HttpClient::new().expect("TLS initialization error"),
                StaticProvider::new_minimal("BogusKey".to_string(), "BogusKey".to_string()),
                Region::Custom {
                    name: "us-east-1".to_string(),
                    endpoint,
                },
            )
        } else {
            DynamoDbClient::new(Region::default())
        };

        let settings = DynamoDbSettings::try_from(db_settings.db_settings.as_ref())?;
        Ok(Self {
            db_client,
            metrics,
            settings,
        })
    }

    /// Check if a table exists
    async fn table_exists(&self, table_name: String) -> DbResult<bool> {
        let input = DescribeTableInput { table_name };

        let output = match retry_policy()
            .retry_if(
                || self.db_client.describe_table(input.clone()),
                retryable_describe_table_error(self.metrics.clone()),
            )
            .await
        {
            Ok(output) => output,
            Err(RusotoError::Service(DescribeTableError::ResourceNotFound(_))) => {
                return Ok(false);
            }
            Err(e) => return Err(e.into()),
        };

        let status = output
            .table
            .and_then(|table| table.table_status)
            .ok_or(DbError::TableStatusUnknown)?
            .to_uppercase();

        Ok(["CREATING", "UPDATING", "ACTIVE"].contains(&status.as_str()))
    }
}

/// Like Result::ok, convert from Result<T, E> to Option<T> but applying a
/// function to the Err value
fn ok_or_inspect<T, E, F>(result: StdResult<T, E>, op: F) -> Option<T>
where
    F: FnOnce(E),
{
    match result {
        Ok(t) => Some(t),
        Err(e) => {
            op(e);
            None
        }
    }
}

/// Log/metric errors during conversions to Notification
fn conversion_err<E, F>(metrics: &StatsdClient, err: E, item: F, name: &'static str)
where
    E: Display,
    F: Debug,
{
    error!("Failed {}, item: {:?}, conversion: {}", name, item, err);
    metrics
        .incr_with_tags("ua.notification_read.error")
        .with_tag("conversion", name)
        .send();
}

#[allow(clippy::field_reassign_with_default)]
#[async_trait]
impl DbClient for DdbClientImpl {
    async fn add_user(&self, user: &User) -> DbResult<()> {
        let input = PutItemInput {
            table_name: self.settings.router_table.clone(),
            item: serde_dynamodb::to_hashmap(user)?,
            condition_expression: Some("attribute_not_exists(uaid)".to_string()),
            ..Default::default()
        };

        retry_policy()
            .retry_if(
                || self.db_client.put_item(input.clone()),
                retryable_putitem_error(self.metrics.clone()),
            )
            .await?;
        Ok(())
    }

    async fn update_user(&self, user: &User) -> DbResult<bool> {
        let mut user_map = serde_dynamodb::to_hashmap(&user)?;
        user_map.remove("uaid");
        let input = UpdateItemInput {
            table_name: self.settings.router_table.clone(),
            key: ddb_item! { uaid: s => user.uaid.simple().to_string() },
            update_expression: Some(format!(
                "SET {}",
                user_map
                    .keys()
                    .map(|key| format!("{0}=:{0}", key))
                    .collect::<Vec<_>>()
                    .join(", ")
            )),
            expression_attribute_values: Some(
                user_map
                    .clone()
                    .into_iter()
                    .map(|(key, value)| (format!(":{}", key), value))
                    .collect(),
            ),
            condition_expression: Some(
                "attribute_exists(uaid) and (
                    attribute_not_exists(router_type) or
                    (router_type = :router_type)
                ) and (
                    attribute_not_exists(node_id) or
                    (connected_at < :connected_at)
                )"
                .to_string(),
            ),
            ..Default::default()
        };

        let result = retry_policy()
            .retry_if(
                || self.db_client.update_item(input.clone()),
                retryable_updateitem_error(self.metrics.clone()),
            )
            .await;
        match result {
            Ok(_) => Ok(true),
            Err(RusotoError::Service(UpdateItemError::ConditionalCheckFailed(_))) => Ok(false),
            Err(e) => Err(e.into()),
        }
    }

    async fn get_user(&self, uaid: &Uuid) -> DbResult<Option<User>> {
        let input = GetItemInput {
            table_name: self.settings.router_table.clone(),
            consistent_read: Some(true),
            key: ddb_item! { uaid: s => uaid.simple().to_string() },
            ..Default::default()
        };

        retry_policy()
            .retry_if(
                || self.db_client.get_item(input.clone()),
                retryable_getitem_error(self.metrics.clone()),
            )
            .await?
            .item
            .map(serde_dynamodb::from_hashmap)
            .transpose()
            .map_err(|e| {
                error!("DbClient::get_user: {:?}", e.to_string());
                DbError::from(e)
            })
    }

    async fn remove_user(&self, uaid: &Uuid) -> DbResult<()> {
        let input = DeleteItemInput {
            table_name: self.settings.router_table.clone(),
            key: ddb_item! { uaid: s => uaid.simple().to_string() },
            ..Default::default()
        };

        retry_policy()
            .retry_if(
                || self.db_client.delete_item(input.clone()),
                retryable_delete_error(self.metrics.clone()),
            )
            .await?;
        Ok(())
    }

    async fn add_channel(&self, uaid: &Uuid, channel_id: &Uuid) -> DbResult<()> {
        let input = UpdateItemInput {
            table_name: self.settings.message_table.clone(),
            key: ddb_item! {
                uaid: s => uaid.simple().to_string(),
                chidmessageid: s => " ".to_string()
            },
            update_expression: Some("ADD chids :channel_id SET expiry = :expiry".to_string()),
            expression_attribute_values: Some(hashmap! {
                ":channel_id".to_string() => val!(SS => Some(channel_id)),
                ":expiry".to_string() => val!(N => sec_since_epoch() + MAX_CHANNEL_TTL)
            }),
            ..Default::default()
        };

        retry_policy()
            .retry_if(
                || self.db_client.update_item(input.clone()),
                retryable_updateitem_error(self.metrics.clone()),
            )
            .await
            .map_err(|e| {
                error!(
                    "add_channel failed; uaid: {:?}, channel_id: {:?}",
                    uaid, channel_id
                );
                e
            })?;
        Ok(())
    }

    async fn get_channels(&self, uaid: &Uuid) -> DbResult<HashSet<Uuid>> {
        // Channel IDs are stored in a special row in the message table, where
        // chidmessageid = " "
        let input = GetItemInput {
            table_name: self.settings.message_table.clone(),
            consistent_read: Some(true),
            key: ddb_item! {
                uaid: s => uaid.simple().to_string(),
                chidmessageid: s => " ".to_string()
            },
            ..Default::default()
        };

        let output = retry_policy()
            .retry_if(
                || self.db_client.get_item(input.clone()),
                retryable_getitem_error(self.metrics.clone()),
            )
            .await?;

        // The channel IDs are in the notification's `chids` field
        let channels = output
            .item
            // Deserialize the notification
            .map(serde_dynamodb::from_hashmap::<NotificationRecord, _>)
            .transpose()?
            // Extract the channel IDs
            .and_then(|n| n.chids)
            .unwrap_or_default();

        // Convert the IDs from String to Uuid
        let channels = channels
            .into_iter()
            .filter_map(|s| Uuid::parse_str(&s).ok())
            .collect();

        Ok(channels)
    }

    async fn remove_channel(&self, uaid: &Uuid, channel_id: &Uuid) -> DbResult<bool> {
        let input = UpdateItemInput {
            table_name: self.settings.message_table.clone(),
            key: ddb_item! {
                uaid: s => uaid.simple().to_string(),
                chidmessageid: s => " ".to_string()
            },
            update_expression: Some("DELETE chids :channel_id SET expiry = :expiry".to_string()),
            expression_attribute_values: Some(hashmap! {
                ":channel_id".to_string() => val!(SS => Some(channel_id)),
                ":expiry".to_string() => val!(N => sec_since_epoch() + MAX_CHANNEL_TTL)
            }),
            return_values: Some("UPDATED_OLD".to_string()),
            ..Default::default()
        };

        let output = retry_policy()
            .retry_if(
                || self.db_client.update_item(input.clone()),
                retryable_updateitem_error(self.metrics.clone()),
            )
            .await
            .map_err(|e| {
                error!(
                    "remove_channel failed: uaid:{:?}, chid:{:?}",
                    uaid, channel_id
                );
                e
            })?;

        // Check if the old channel IDs contain the removed channel
        Ok(output
            .attributes
            .as_ref()
            .and_then(|map| map.get("chids"))
            .and_then(|item| item.ss.as_ref())
            .map(|channel_ids| channel_ids.contains(&channel_id.to_string()))
            .unwrap_or(false))
    }

    async fn remove_node_id(
        &self,
        uaid: &Uuid,
        node_id: &str,
        connected_at: u64,
    ) -> DbResult<bool> {
        let input = UpdateItemInput {
            key: ddb_item! { uaid: s => uaid.simple().to_string() },
            update_expression: Some("REMOVE node_id".to_string()),
            condition_expression: Some("(node_id = :node) and (connected_at = :conn)".to_string()),
            expression_attribute_values: Some(hashmap! {
                ":node".to_string() => val!(S => node_id),
                ":conn".to_string() => val!(N => connected_at.to_string())
            }),
            table_name: self.settings.router_table.clone(),
            ..Default::default()
        };

        let result = retry_policy()
            .retry_if(
                || self.db_client.update_item(input.clone()),
                retryable_updateitem_error(self.metrics.clone()),
            )
<<<<<<< HEAD
            .await
            .map_err(|e| {
                error!(
                    "remove_node_id failed. node_id:{:?}, connected_at:{:?}",
                    node_id, connected_at
                );
                e
            })?;

        Ok(())
=======
            .await;
        match result {
            Ok(_) => Ok(true),
            Err(RusotoError::Service(UpdateItemError::ConditionalCheckFailed(_))) => Ok(false),
            Err(e) => Err(e.into()),
        }
>>>>>>> 7fe9d489
    }

    async fn fetch_topic_messages(
        &self,
        uaid: &Uuid,
        limit: usize,
    ) -> DbResult<FetchMessageResponse> {
        // from commands::fetch_topic_messages()
        let attr_values = hashmap! {
            ":uaid".to_string() => val!(S => uaid.simple().to_string()),
            ":cmi".to_string() => val!(S => "02"),
        };
        let input = QueryInput {
            key_condition_expression: Some("uaid = :uaid AND chidmessageid < :cmi".to_string()),
            expression_attribute_values: Some(attr_values),
            table_name: self.settings.message_table.to_string(),
            consistent_read: Some(true),
            limit: Some(limit as i64),
            ..Default::default()
        };

        let output = self.db_client.query(input.clone()).await?;
        let mut notifs: Vec<NotificationRecord> = output.items.map_or_else(Vec::new, |items| {
            debug!("Got response of: {:?}", items);
            items
                .into_iter()
                .inspect(|i| debug!("Item: {:?}", i))
                .filter_map(|item| {
                    let item2 = item.clone();
                    ok_or_inspect(serde_dynamodb::from_hashmap(item), |e| {
                        conversion_err(&self.metrics, e, item2, "serde_dynamodb_from_hashmap")
                    })
                })
                .collect()
        });
        if notifs.is_empty() {
            return Ok(Default::default());
        }

        // Load the current_timestamp from the subscription registry entry which is
        // the first DynamoDbNotification and remove it from the vec.
        let timestamp = notifs.remove(0).current_timestamp;
        // Convert any remaining DynamoDbNotifications to Notification's
        let messages = notifs
            .into_iter()
            .filter_map(|ddb_notif| {
                let ddb_notif2 = ddb_notif.clone();
                ok_or_inspect(ddb_notif.into_notif(), |e| {
                    conversion_err(&self.metrics, e, ddb_notif2, "into_notif")
                })
            })
            .collect();
        Ok(FetchMessageResponse {
            timestamp,
            messages,
        })
    }

    async fn fetch_timestamp_messages(
        &self,
        uaid: &Uuid,
        timestamp: Option<u64>,
        limit: usize,
    ) -> DbResult<FetchMessageResponse> {
        // Specify the minimum value to look for as a channelmessageid
        let range_key = if let Some(ts) = timestamp {
            format!("02:{}:z", ts)
        } else {
            // fun ascii tricks? because ':' comes before ';', look for any non-topic?
            "01;".to_string()
        };
        let attr_values = hashmap! {
            ":uaid".to_string() => val!(S => uaid.simple().to_string()),
            ":cmi".to_string() => val!(S => range_key),
        };
        let input = QueryInput {
            key_condition_expression: Some("uaid = :uaid AND chidmessageid > :cmi".to_string()),
            expression_attribute_values: Some(attr_values),
            table_name: self.settings.message_table.to_string(),
            consistent_read: Some(true),
            limit: Some(limit as i64),
            ..Default::default()
        };

        let output = self.db_client.query(input.clone()).await?;
        let messages = output.items.map_or_else(Vec::new, |items| {
            debug!("Got response of: {:?}", items);
            items
                .into_iter()
                .filter_map(|item| {
                    let item2 = item.clone();
                    ok_or_inspect(serde_dynamodb::from_hashmap(item), |e| {
                        conversion_err(&self.metrics, e, item2, "serde_dynamodb_from_hashmap")
                    })
                })
                .filter_map(|ddb_notif: NotificationRecord| {
                    let ddb_notif2 = ddb_notif.clone();
                    ok_or_inspect(ddb_notif.into_notif(), |e| {
                        conversion_err(&self.metrics, e, ddb_notif2, "into_notif")
                    })
                })
                .collect()
        });
        let timestamp = messages.iter().filter_map(|m| m.sortkey_timestamp).max();
        Ok(FetchMessageResponse {
            timestamp,
            messages,
        })
    }

    async fn increment_storage(&self, uaid: &Uuid, timestamp: u64) -> DbResult<()> {
        let expiry = sec_since_epoch() + 2 * MAX_EXPIRY;
        let attr_values = hashmap! {
            ":timestamp".to_string() => val!(N => timestamp.to_string()),
            ":expiry".to_string() => val!(N => expiry),
        };
        let update_input = UpdateItemInput {
            key: ddb_item! {
                uaid: s => uaid.as_simple().to_string(),
                chidmessageid: s => " ".to_string()
            },
            update_expression: Some(
                "SET current_timestamp = :timestamp, expiry = :expiry".to_string(),
            ),
            expression_attribute_values: Some(attr_values),
            table_name: self.settings.message_table.clone(),
            ..Default::default()
        };

        retry_policy()
            .retry_if(
                || self.db_client.update_item(update_input.clone()),
                retryable_updateitem_error(self.metrics.clone()),
            )
            .await?;

        Ok(())
    }

    async fn save_message(&self, uaid: &Uuid, message: Notification) -> DbResult<()> {
        let topic = message.topic.is_some().to_string();
        let input = PutItemInput {
            item: serde_dynamodb::to_hashmap(&NotificationRecord::from_notif(uaid, message))?,
            table_name: self.settings.message_table.clone(),
            ..Default::default()
        };

        retry_policy()
            .retry_if(
                || self.db_client.put_item(input.clone()),
                retryable_putitem_error(self.metrics.clone()),
            )
            .await?;

        self.metrics
            .incr_with_tags("notification.message.stored")
            .with_tag("topic", &topic)
            .send();
        Ok(())
    }

    async fn save_messages(&self, uaid: &Uuid, messages: Vec<Notification>) -> DbResult<()> {
        let put_items: Vec<WriteRequest> = messages
            .into_iter()
            .filter_map(|n| {
                // eventually include `internal` if `meta` defined.
                self.metrics
                    .incr_with_tags("notification.message.stored")
                    .with_tag("topic", &n.topic.is_some().to_string())
                    .send();
                serde_dynamodb::to_hashmap(&NotificationRecord::from_notif(uaid, n))
                    .ok()
                    .map(|hm| WriteRequest {
                        put_request: Some(PutRequest { item: hm }),
                        delete_request: None,
                    })
            })
            .collect();
        let batch_input = BatchWriteItemInput {
            request_items: hashmap! { self.settings.message_table.clone() => put_items },
            ..Default::default()
        };

        retry_policy()
            .retry_if(
                || self.db_client.batch_write_item(batch_input.clone()),
                retryable_batchwriteitem_error(self.metrics.clone()),
            )
            .await?;
        Ok(())
    }

    async fn remove_message(&self, uaid: &Uuid, sort_key: &str) -> DbResult<()> {
        let input = DeleteItemInput {
            table_name: self.settings.message_table.clone(),
            key: ddb_item! {
               uaid: s => uaid.simple().to_string(),
               chidmessageid: s => sort_key.to_owned()
            },
            ..Default::default()
        };

        retry_policy()
            .retry_if(
                || self.db_client.delete_item(input.clone()),
                retryable_delete_error(self.metrics.clone()),
            )
            .await?;
        self.metrics
            .incr_with_tags("notification.message.deleted")
            .send();
        Ok(())
    }

    async fn router_table_exists(&self) -> DbResult<bool> {
        self.table_exists(self.settings.router_table.clone()).await
    }

    async fn message_table_exists(&self) -> DbResult<bool> {
        self.table_exists(self.settings.message_table.clone()).await
    }

    fn rotating_message_table(&self) -> Option<&str> {
        trace!("ddb message table {:?}", &self.settings.message_table);
        Some(&self.settings.message_table)
    }

    /// Perform a simple health check to make sure that the database is there.
    /// This is called by __health__, so it should be reasonably light weight.
    async fn health_check(&self) -> DbResult<bool> {
        let input = ListTablesInput {
            exclusive_start_table_name: Some(self.settings.message_table.clone()),
            ..Default::default()
        };
        // if we can't connect, that's a fail.
        let result = self
            .db_client
            .list_tables(input)
            .await
            .map_err(|e| DbError::General(format!("DynamoDB health check failure: {:?}", e)))?;
        if let Some(names) = result.table_names {
            // We found at least one table that matches the message_table
            return Ok(!names.is_empty());
        }
        // Huh, we couldn't find a message table? That's a failure.
        return Err(DbError::General(
            "DynamoDB health check failure: No message table found".to_owned(),
        ));
    }

    fn box_clone(&self) -> Box<dyn DbClient> {
        Box::new(self.clone())
    }
}

/// Indicate whether this last_connect falls in the current month
pub(crate) fn has_connected_this_month(user: &User) -> bool {
    user.last_connect.map_or(false, |v| {
        let pat = Utc::now().format("%Y%m").to_string();
        v.to_string().starts_with(&pat)
    })
}<|MERGE_RESOLUTION|>--- conflicted
+++ resolved
@@ -375,25 +375,18 @@
                 || self.db_client.update_item(input.clone()),
                 retryable_updateitem_error(self.metrics.clone()),
             )
-<<<<<<< HEAD
-            .await
-            .map_err(|e| {
+            .await;
+        match result {
+            Ok(_) => Ok(true),
+            Err(RusotoError::Service(UpdateItemError::ConditionalCheckFailed(_))) => Ok(false),
+            Err(e) => {
                 error!(
                     "remove_node_id failed. node_id:{:?}, connected_at:{:?}",
                     node_id, connected_at
                 );
-                e
-            })?;
-
-        Ok(())
-=======
-            .await;
-        match result {
-            Ok(_) => Ok(true),
-            Err(RusotoError::Service(UpdateItemError::ConditionalCheckFailed(_))) => Ok(false),
-            Err(e) => Err(e.into()),
+                Err(e.into())
+            }
         }
->>>>>>> 7fe9d489
     }
 
     async fn fetch_topic_messages(
