--- conflicted
+++ resolved
@@ -35,17 +35,6 @@
         })?;
         base.extend(key_digest.iter());
         let encrypted = fernet.encrypt(&base).trim_matches('=').to_string();
-<<<<<<< HEAD
-        let final_url = root
-            .join(&format!("v2/{encrypted}"))
-            .chain_err(|| "Encrypted data is not URL-safe")?;
-        Ok(final_url.to_string())
-    } else {
-        let encrypted = fernet.encrypt(&base).trim_matches('=').to_string();
-        let final_url = root
-            .join(&format!("v1/{encrypted}"))
-            .chain_err(|| "Encrypted data is not URL-safe")?;
-=======
         let final_url = root.join(&format!("v2/{encrypted}")).map_err(|_e| {
             ApcErrorKind::PayloadError("Encrypted data is not URL-safe".to_owned())
         })?;
@@ -55,7 +44,6 @@
         let final_url = root.join(&format!("v1/{encrypted}")).map_err(|_e| {
             ApcErrorKind::PayloadError("Encrypted data is not URL-safe".to_owned())
         })?;
->>>>>>> 008e3e8c
         Ok(final_url.to_string())
     }
 }