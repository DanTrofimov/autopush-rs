--- conflicted
+++ resolved
@@ -37,33 +37,23 @@
 
 
 class AutopushLoadTestShape(LoadTestShape):
-<<<<<<< HEAD
     """A load test shape class for Autopush
 
     A run is (Duration: MAX_RUN_TIME (600) seconds) of
-    (Users: WORKER_COUNT (300) * USERS_PER_WORKER (500))
-=======
-    """A load test shape class for Autopush (Duration: 10 minutes, Users: 15000).
->>>>>>> 925130a1
+    (Users: WORKER_COUNT (150) * USERS_PER_WORKER (1000))
 
     Note: The Shape class assumes that the workers can support the generated spawn rates. Should
     the number of available Locust workers change or should the Locust worker capacity change,
     the WORKERS_COUNT and USERS_PER_WORKER values must be changed respectively.
     """
 
-<<<<<<< HEAD
     MAX_RUN_TIME: int = int(os.environ.get("MAX_RUN_TIME", 600))  # 10 minutes
     WORKER_COUNT: int = int(
-        os.environ.get("WORKER_COUNT", 300)
+        os.environ.get("WORKER_COUNT", 150)
     )  # Must match value defined in setup_k8s.sh
     USERS_PER_WORKER: int = int(
-        os.environ.get("USERS_PER_WORKER", 500)
+        os.environ.get("USERS_PER_WORKER", 1000)
     )  # Number of users supported on a worker running on a n1-standard-2
-=======
-    MAX_RUN_TIME: int = 600  # 10 minutes
-    WORKER_COUNT: int = 150  # Must match value defined in setup_k8s.sh
-    USERS_PER_WORKER: int = 1000  # Number of users supported on a c3d-standard-4 hosted worker
->>>>>>> 925130a1
     MAX_USERS: int = WORKER_COUNT * USERS_PER_WORKER
     trend: QuadraticTrend
     user_classes: list[Type[User]] = [AutopushUser]
@@ -83,7 +73,7 @@
                 user_classes: None or a List of user classes to be spawned
             None: Instruction to stop the load test
         """
-        run_time: int = self.get_run_time()
+        run_time: int = int(self.get_run_time())
         if run_time > self.MAX_RUN_TIME:
             return None
 
